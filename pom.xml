--- conflicted
+++ resolved
@@ -27,7 +27,7 @@
 
     <groupId>jakarta.security.jacc</groupId>
     <artifactId>jakarta.security.jacc-api</artifactId>
-    <version>1.6.1-SNAPSHOT</version>
+    <version>1.7-SNAPSHOT</version>
     
     <name>JACC API</name>
     <description>Eclipse Project for JACC</description>
@@ -37,7 +37,7 @@
     <properties>
         <non.final>false</non.final>
         <extension.name>javax.security.jacc</extension.name>
-        <spec.version>1.6</spec.version>
+        <spec.version>1.7</spec.version>
         <findbugs.version>2.4.0</findbugs.version>
         <findbugs.skip>false</findbugs.skip>
         <findbugs.exclude>exclude-common.xml</findbugs.exclude>
@@ -170,20 +170,6 @@
                         </goals>
                     </execution>
                 </executions>
-<<<<<<< HEAD
-		    </plugin>
-		
-        	<!-- Restricts the Java version to 1.6 -->
-            <plugin>
-                <artifactId>maven-compiler-plugin</artifactId>
-                <version>2.5.1</version>
-                <configuration>
-                    <source>1.6</source>
-                    <target>1.6</target>
-                    <compilerArgument>-Xlint:unchecked</compilerArgument>
-                </configuration>
-=======
->>>>>>> 6dba95b9
             </plugin>
         
         	<!-- Creates the OSGi MANIFEST.MF file -->
@@ -239,6 +225,24 @@
                 </configuration>
             </plugin>
          
+         	<!-- Creates the source jar -->
+            <plugin>
+                <groupId>org.apache.maven.plugins</groupId>
+                <artifactId>maven-source-plugin</artifactId>
+                <version>2.1</version>
+                <configuration>
+                    <includePom>true</includePom>
+                </configuration>
+                <executions>
+                    <execution>
+                       <id>attach-sources</id>
+                       <goals>
+                           <goal>jar-no-fork</goal> 
+                       </goals>
+                    </execution>
+                </executions>
+            </plugin>
+            
             <!-- Creates the javadoc jar -->
             <plugin>
                 <groupId>org.apache.maven.plugins</groupId>
@@ -317,5 +321,5 @@
             </plugin>
         </plugins>
     </build>
-
+   
 </project>